import datetime
from dataclasses import dataclass
from pathlib import Path
from typing import Dict, List

import markdown
import yaml
from flask import Flask, render_template, request, url_for
from jinja2 import Environment, FileSystemLoader, StrictUndefined, Template
from markupsafe import Markup

app = Flask(__name__)
SITE_CONFIG_FILEPATH = Path("config") / "config.yml"
POSTS_FOLDER = Path("posts")
TEMPLATES_FOLDER = Path("templates")


def render_template_strict(template_filename: str, **kwargs):
    """Summary

    Args:
        template_filename (str): Description
        **kwargs: Description

    Returns:
        TYPE: Description
    """
    with open(TEMPLATES_FOLDER / template_filename, "r", encoding="utf-8") as html_file:
        html = html_file.read()

    template = Environment(
        loader=FileSystemLoader(TEMPLATES_FOLDER), undefined=StrictUndefined
    ).from_string(html)

    return template.render(**kwargs)


def load_site_config() -> dict:
    """Read main .yaml file containig high level website settings"""
    with open(SITE_CONFIG_FILEPATH, "r") as file:
        site = yaml.safe_load(file)
    return site


def load_post_ymls() -> dict:
    """Read and group in a dict all .yaml files containing a single post data"""
    post_yamls = {}
    for file in POSTS_FOLDER.glob("*.yml"):
        with open(file, "r") as stream:
            post_yaml = yaml.safe_load(stream)
        if not post_yaml["draft"]:
            post_yamls[post_yaml["slug"]] = post_yaml

    return post_yamls


def load_post_ymls_by_tag(tag: str) -> dict:
    """Read and group in a dict all .yaml files containing a single post data that matches an specific tag"""
    tagged_post_yamls = {}
    for file in POSTS_FOLDER.glob("*.yml"):
        with open(file, "r") as stream:
            post_yaml = yaml.safe_load(stream)
        if tag in post_yaml["tags"]:
            tagged_post_yamls[post_yaml["slug"]] = post_yaml

    return tagged_post_yamls


@dataclass
class Post:

    """Class representing a single post

    Attributes:
        content (str): HTML containing the body of the post
        date (datetime.datetime): date the post is published
<<<<<<< HEAD
        draft(bool): defines if the post is a draft, draft posts are not shown
=======
>>>>>>> 5107f92c
        excerpt (str): content capped to 3000 chars
        image (str): path to the post image
        markdown_path (Path): path to the markdown file to be converted to html
        show_comments (bool): define if comments are allowed for the post
        slug (str): the post slug
        tags (List[str]): a list of tags related to the post subject
        title (str): post title
    """

    title: str
    date: datetime.datetime
    image: str
    markdown_path: Path
    tags: List[str]
    show_comments: bool
    slug: str
    draft: bool

    def __init__(
        self, title, date, image, markdown_path, tags, show_comments, slug, draft
    ):
        self.title = title
        self.date = datetime.datetime.strptime(date, "%d/%m/%y %H:%M")
        self.image = image
        self.markdown_path = POSTS_FOLDER / markdown_path
        self.tags = tags
        self.show_comments = show_comments
        self.slug = slug
        self.draft = draft

    @property
    def excerpt(self):
        return self.content[0:3000]

    @property
<<<<<<< HEAD
=======
    def excerpt(self):
        return self.content[0:3000]

    @property
>>>>>>> 5107f92c
    def content(self):
        # can we cache this?
        with open(self.markdown_path, "r", encoding="utf-8") as post:
            return Markup(
                markdown.markdown(
                    post.read(),
                    extensions=[
                        "fenced_code",
                        "toc",
                        "codehilite",
                        "pymdownx.arithmatex",
                    ],
                )
            )


@dataclass
class Site:
    title: str
    name: str
    job_title: str
    email: str
    description: str
    avatar: str
    favicon: str
    twitter_handler: str
    analytics_code: str
    disqus: str
    pages: List[Dict]
    social_networks: List[Dict]
    show_tags: bool
    show_email: bool
    show_rss: bool
    show_comments: bool
    show_menu: bool
    fixed_sidebar: bool


@dataclass
class Page:
    title: str
    title_share: str
    description: str
    url: str
    image: str


@app.route("/")
def index():
    """Renders the home view, containig all posts"""
    site = load_site_config()

    post_yamls = load_post_ymls()

    posts = [Post(**post_yaml) for post_yaml in post_yamls.values()]

    paginator = {"posts": posts}

    page = Page(
        title=site["title"],
        title_share=site["title"],
        description=site["description"],
        image=site["avatar"],
        url="",
    )

    html = render_template(
        "default.html",
        site=site,
        page=page,
        body_template="index.html",
        paginator=paginator,
    )
    return html


@app.route("/post/<slug>")
def post(slug: str):
    """Renders a view for an specific post (defined by the slug)"""
    site = load_site_config()

    post_yamls = load_post_ymls()

    posts = [Post(**post_yaml) for post_yaml in post_yamls.values()]

    post_yaml = post_yamls[slug]

    post = Post(**post_yaml)

    paginator = {"posts": posts}

    page = Page(
        title=f'{post.title} | {site["title"]}',
        title_share=f'{post.title} | {site["title"]}',
        description=post.excerpt,
        image=url_for("static", filename=f"images/posts/{slug}/{post.image}"),
        url=f"post/{slug}",
    )

    html = render_template(
        "default.html",
        site=site,
        page=page,
        post=post,
        body_template="post.html",
        paginator=paginator,
    )
    return html


@app.route("/tag/<slug>")
def tags(slug: str):
    """Renders a view containing all the posts that matches one specific tag (defined by the slug)"""
    site = load_site_config()

    tagged_posts_yamls = load_post_ymls_by_tag(slug)

    posts = [Post(**post_yaml) for post_yaml in tagged_posts_yamls.values()]

    paginator = {"posts": posts}

    page = {"url": "/"}

    html = render_template(
        "default.html",
        site=site,
        page=page,
        body_template="index.html",
        paginator=paginator,
    )
    return html


# @app.route("/about")
# def about():
#   with open("config/config.yml", "r") as stream:
#     site = yaml.safe_load(stream)

#   page = {
#     "url": "/about"
#   }

#   content = "ABOUT"

#   html= render_template("default.html", site=site, page=page, content=content )
#   return html<|MERGE_RESOLUTION|>--- conflicted
+++ resolved
@@ -74,10 +74,7 @@
     Attributes:
         content (str): HTML containing the body of the post
         date (datetime.datetime): date the post is published
-<<<<<<< HEAD
         draft(bool): defines if the post is a draft, draft posts are not shown
-=======
->>>>>>> 5107f92c
         excerpt (str): content capped to 3000 chars
         image (str): path to the post image
         markdown_path (Path): path to the markdown file to be converted to html
@@ -113,13 +110,10 @@
         return self.content[0:3000]
 
     @property
-<<<<<<< HEAD
-=======
     def excerpt(self):
         return self.content[0:3000]
 
     @property
->>>>>>> 5107f92c
     def content(self):
         # can we cache this?
         with open(self.markdown_path, "r", encoding="utf-8") as post:
